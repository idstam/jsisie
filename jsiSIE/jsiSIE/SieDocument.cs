--- conflicted
+++ resolved
@@ -196,17 +196,10 @@
             _fileName = "(stream)";
             ReadStreamAux(stream);
         }
-<<<<<<< HEAD
         
         private void ReadStreamAux(Stream stream)
         {
             
-=======
-
-        private void ReadStreamAux(Stream stream)
-        {
-
->>>>>>> 25c20e98
             if (ThrowErrors) Callbacks.SieException += throwCallbackException;
 
             #region Initialize lists
@@ -235,17 +228,10 @@
             {
                 if (parseLines(sr)) return;
             }
-<<<<<<< HEAD
 
             validateDocument();
         }
 
-=======
-
-            validateDocument();
-        }
-
->>>>>>> 25c20e98
         /// <summary>
         /// 
         /// </summary>
