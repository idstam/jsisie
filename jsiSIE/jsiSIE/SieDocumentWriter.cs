﻿using System;
using System.Collections.Generic;
using System.IO;
using System.Linq;
using System.Text;
using System.Threading.Tasks;

namespace jsiSIE
{
    public class SieDocumentWriter
    {
        private SieDocument _sie;
        private Stream _stream;
        private Encoding _encoding;
        private WriteOptions _options;
        public class WriteOptions
        {
            public bool WriteKSUMMA { get; set; } = false;
        }

        public SieDocumentWriter(SieDocument sie, WriteOptions options = null)
        {
            _sie = sie;
            _options = options ?? new WriteOptions();
            _encoding = Encoding.GetEncoding(437);
        }


        public void Write(string file)
        {
            if (_options.WriteKSUMMA)
            {
                SetDocumentKSUMMA();
            }
<<<<<<< HEAD
            
=======

>>>>>>> 25c20e98
            if (File.Exists(file)) File.Delete(file);
            using (_stream =  File.OpenWrite(file))
            {
                WriteCore();
            };
        }
<<<<<<< HEAD
        
        public void Write(Stream stream)
        {
            if (stream == null) throw new System.ArgumentNullException(nameof(stream));
            
=======

        public void Write(Stream stream)
        {
            if (stream == null) throw new System.ArgumentNullException(nameof(stream));

>>>>>>> 25c20e98
            if (_options.WriteKSUMMA)
            {
                SetDocumentKSUMMA();
            }
            _stream = stream;
            WriteCore();
        }

        private void SetDocumentKSUMMA()
        {
            using (_stream = new MemoryStream())
            {
                WriteCore();
                _stream.Position = 0;
                var tempDoc = new SieDocument();
                tempDoc.ThrowErrors = false;
                tempDoc.ReadDocument(_stream);
                _sie.KSUMMA = tempDoc.CRC.Checksum();
            }

            _stream = null;
        }

        private void WriteCore()
        {
            WriteLine(FLAGGA);
<<<<<<< HEAD
            if(_options.WriteKSUMMA) WriteLine("#KSUMMA");
=======
            if (_options.WriteKSUMMA) WriteLine("#KSUMMA");
>>>>>>> 25c20e98
            WriteLine(PROGRAM);
            WriteLine(FORMAT);
            WriteLine(GEN);
            WriteLine(SIETYP);
            if (!string.IsNullOrEmpty(_sie.PROSA)) WriteLine("#PROSA " + "\"" + _sie.PROSA + "\"");
            WriteFNR();
            WriteLine(ORGNR);
            WriteLine(FNAMN);
            WriteADRESS();
            WriteFTYP();
            WriteKPTYP();
            WriteVALUTA();
            WriteTAXAR();
            WriteOMFATTN();
            WriteRAR();

            WriteDIM();
            WriteKONTO();

            WritePeriodValue("#IB", _sie.IB);
            WritePeriodValue("#UB", _sie.UB);
            if (_sie.SIETYP >= 3)
            {
                WritePeriodValue("#OIB", _sie.OIB);
                WritePeriodValue("#OUB", _sie.OUB);
            }
            if (_sie.SIETYP > 1)
            {
                WritePeriodSaldo("#PBUDGET", _sie.PBUDGET);
                WritePeriodSaldo("#PSALDO", _sie.PSALDO);
            }
            WritePeriodValue("#RES", _sie.RES);
            WriteVER();
<<<<<<< HEAD
            if(_options.WriteKSUMMA) WriteLine("#KSUMMA " + _sie.KSUMMA.ToString());
=======
            if (_options.WriteKSUMMA) WriteLine("#KSUMMA " + _sie.KSUMMA.ToString());
>>>>>>> 25c20e98
        }


        private void WriteVALUTA()
        {
            if (!string.IsNullOrEmpty(_sie.VALUTA))
            {
                WriteLine("#VALUTA " + _sie.VALUTA);
            }
        }

        private void WriteVER()
        {
            foreach (var v in _sie.VER)
            {
                var createdBy = v.CreatedBy == "" ? "" : " \"" + v.CreatedBy + "\"";
                var createdDate = v.CreatedDate == 0 ? "" : v.CreatedDate.ToString();
                WriteLine("#VER \"" + v.Series + "\" \"" + v.Number + "\" " + makeSieDate(v.VoucherDate) + " \"" + v.Text + "\" " + createdDate + createdBy);

                WriteLine("{");

                foreach (var r in v.Rows)
                {
                    var obj = getObjeklista(r.Objects);
                    var quantity = r.Quantity.HasValue ? SieAmount(r.Quantity.Value) : "";
                    createdBy = v.CreatedBy == "" ? "" : "\"" + v.CreatedBy + "\"";
                    WriteLine("#TRANS " + r.Account.Number + " " + obj + " " + SieAmount(r.Amount) + " " + makeSieDate(r.RowDate) + " \"" + r.Text + "\" " + quantity + " " + createdBy);
                }

                WriteLine("}");
            }
        }

        private string getObjeklista(List<SieObject> objects)
        {
            if (_sie.SIETYP < 3) return "";

            var ret = "{";
            if (objects != null)
            {
                foreach (var o in objects)
                {
                    ret += o.Dimension.Number.ToString();
                    ret += " \"" + o.Number + "\" ";
                }
            }
            ret += "}";

            return ret;
        }

        private void WriteDIM()
        {
            foreach (var d in _sie.DIM.Values)
            {
                WriteLine("#DIM " + d.Number + " \"" + d.Name + "\"");

                foreach (var o in d.Objects.Values)
                {
                    WriteLine("#OBJEKT " + d.Number + " " + o.Number + " \"" + o.Name + "\"");
                }
            }
        }

        private void WritePeriodValue(string name, List<SiePeriodValue> list)
        {
            foreach (var v in list)
            {
                var objekt = getObjeklista(v.Objects);
                if ("#IB#UB#RES".Contains(name)) objekt = "";

                WriteLine(name + " " + v.YearNr.ToString() + " " + v.Account.Number + " " + objekt + " " + SieAmount(v.Amount));
            }
        }

        private void WritePeriodSaldo(string name, List<SiePeriodValue> list)
        {
            foreach (var v in list)
            {
                var objekt = getObjeklista(v.Objects);
                WriteLine(name + " " + v.YearNr.ToString() + " " + v.Period.ToString() + " " + v.Account.Number + " " + objekt + " " + SieAmount(v.Amount));
            }
        }

        private void WriteRAR()
        {
            foreach (var r in _sie.RAR.Values)
            {
                WriteLine("#RAR " + r.ID.ToString() + " " + SieDate(r.Start) + " " + SieDate(r.End));
            }
        }
        private string SieDate(DateTime? date)
        {
            if (date.HasValue)
            {
                return date.Value.Year.ToString() + date.Value.Month.ToString().PadLeft(2, '0') + date.Value.Day.ToString().PadLeft(2, '0');
            }
            else
            {
                return "";
            }
        }
        private string SieAmount(decimal amount)
        {
            return amount.ToString().Replace(',', '.');
        }

        private void WriteKONTO()
        {
            foreach (var k in _sie.KONTO.Values)
            {
                WriteLine("#KONTO " + k.Number + " \"" + k.Name + "\"");
                if (!string.IsNullOrWhiteSpace(k.Unit))
                {
                    WriteLine("#ENHET " + k.Number + " \"" + k.Unit + "\"");
                }
                if (!string.IsNullOrWhiteSpace(k.Type))
                {
                    WriteLine("#KTYP " + k.Number + " " + k.Type);
                }
            }
            foreach (var k in _sie.KONTO.Values)
            {
                foreach (var s in k.SRU)
                {
                    WriteLine("#SRU " + k.Number + " " + s);
                }
            }
        }

        private void WriteOMFATTN()
        {
            if (_sie.OMFATTN.HasValue)
            {
                WriteLine("#OMFATTN " + SieDate(_sie.OMFATTN));
            }
        }

        private void WriteTAXAR()
        {

            if (_sie.TAXAR > 0)
            {
                WriteLine("#TAXAR " + _sie.TAXAR.ToString());
            }
        }

        private void WriteFTYP()
        {
            if (!string.IsNullOrWhiteSpace(_sie.FNAMN.OrgType))
            {
                WriteLine("#FTYP " + _sie.FNAMN.OrgType);
            }
        }

        private void WriteKPTYP()
        {
            if (!string.IsNullOrWhiteSpace(_sie.KPTYP))
            {
                WriteLine("#KPTYP " + _sie.KPTYP);
            }
        }

        private void WriteADRESS()
        {
            if (!(_sie.FNAMN.Contact == null && _sie.FNAMN.Street == null && _sie.FNAMN.ZipCity == null && _sie.FNAMN.Phone == null))
            {
                WriteLine("#ADRESS \"" + _sie.FNAMN.Contact + "\" \"" + _sie.FNAMN.Street + "\" \"" + _sie.FNAMN.ZipCity + "\" \"" + _sie.FNAMN.Phone + "\"");
            }
        }
        private string FNAMN
        {
            get { return "#FNAMN \"" + _sie.FNAMN.Name + "\""; }
        }
        private string ORGNR
        {
            get { return "#ORGNR " + _sie.FNAMN.OrgIdentifier; }
        }

        private void WriteFNR()
        {
            if (!string.IsNullOrWhiteSpace(_sie.FNAMN.Code))
                WriteLine("#FNR \"" + _sie.FNAMN.Code + "\"");
        }
        private string SIETYP
        {
            get { return "#SIETYP " + _sie.SIETYP.ToString(); }
        }

        private string GEN
        {
            get
            {
                string ret = "#GEN ";
                ret += makeSieDate(_sie.GEN_DATE) + " ";
                ret += makeField(_sie.GEN_NAMN);
                return ret;
            }
        }

        private string FORMAT
        {
            get { return "#FORMAT PC8"; }
        }
        private string PROGRAM
        {
            get
            {
                string program = "#PROGRAM \"jsiSIE\" ";
                foreach (var s in _sie.PROGRAM)
                {
                    program += makeField(s) + " ";
                }
                return program;
            }
        }
        private string FLAGGA
        {
            get
            {
                return "#FLAGGA " + _sie.FLAGGA.ToString();
            }
        }
        private void WriteLine(string line)
        {
            var bytes = _encoding.GetBytes(line.Trim() + Environment.NewLine);
            _stream.Write(bytes, 0, bytes.Length);
        }
        private string makeField(string data)
        {
            int foo;
            if (int.TryParse(data, out foo))
            {
                return data;
            }
            else
            {
                return "\"" + data + "\"";
            }
        }
        private string makeSieDate(DateTime? date)
        {
            if (date.HasValue)
            {
                return date.Value.ToString("yyyyMMdd");
            }
            else
            {
                return "00000000";
            }
        }
    }
}<|MERGE_RESOLUTION|>--- conflicted
+++ resolved
@@ -32,30 +32,20 @@
             {
                 SetDocumentKSUMMA();
             }
-<<<<<<< HEAD
             
-=======
-
->>>>>>> 25c20e98
+
             if (File.Exists(file)) File.Delete(file);
             using (_stream =  File.OpenWrite(file))
             {
                 WriteCore();
             };
         }
-<<<<<<< HEAD
-        
+ 
+
         public void Write(Stream stream)
         {
             if (stream == null) throw new System.ArgumentNullException(nameof(stream));
-            
-=======
-
-        public void Write(Stream stream)
-        {
-            if (stream == null) throw new System.ArgumentNullException(nameof(stream));
-
->>>>>>> 25c20e98
+
             if (_options.WriteKSUMMA)
             {
                 SetDocumentKSUMMA();
@@ -82,11 +72,9 @@
         private void WriteCore()
         {
             WriteLine(FLAGGA);
-<<<<<<< HEAD
-            if(_options.WriteKSUMMA) WriteLine("#KSUMMA");
-=======
+
             if (_options.WriteKSUMMA) WriteLine("#KSUMMA");
->>>>>>> 25c20e98
+
             WriteLine(PROGRAM);
             WriteLine(FORMAT);
             WriteLine(GEN);
@@ -120,11 +108,7 @@
             }
             WritePeriodValue("#RES", _sie.RES);
             WriteVER();
-<<<<<<< HEAD
-            if(_options.WriteKSUMMA) WriteLine("#KSUMMA " + _sie.KSUMMA.ToString());
-=======
             if (_options.WriteKSUMMA) WriteLine("#KSUMMA " + _sie.KSUMMA.ToString());
->>>>>>> 25c20e98
         }
 
 
