<Project Sdk="Microsoft.NET.Sdk">

  <PropertyGroup>
    <TargetFramework>netstandard2.0</TargetFramework>
    <GeneratePackageOnBuild>true</GeneratePackageOnBuild>
<<<<<<< HEAD
    <Version>2.3.2</Version>
=======
    <Version>2.3.3</Version>
>>>>>>> 79e5aa41
    <Authors>Johan Idstam</Authors>
    <Company></Company>
    <Description>A .NET parser for SIE files that can read files of version 1 to 4 (including 4i)</Description>
    <PackageTags>sie redovisning bokföring</PackageTags>
    <RepositoryUrl>https://github.com/idstam/jsisie</RepositoryUrl>
    <RepositoryType>git</RepositoryType>
    <PackageProjectUrl>https://github.com/idstam/jsisie</PackageProjectUrl>
    <PackageLicenseExpression>MIT</PackageLicenseExpression>
    <Copyright>Johan Idstam</Copyright>
    <PackageReleaseNotes>.net standard 2.0</PackageReleaseNotes>
    <PackageId>jsisie</PackageId>
  </PropertyGroup>

</Project><|MERGE_RESOLUTION|>--- conflicted
+++ resolved
@@ -3,11 +3,7 @@
   <PropertyGroup>
     <TargetFramework>netstandard2.0</TargetFramework>
     <GeneratePackageOnBuild>true</GeneratePackageOnBuild>
-<<<<<<< HEAD
-    <Version>2.3.2</Version>
-=======
     <Version>2.3.3</Version>
->>>>>>> 79e5aa41
     <Authors>Johan Idstam</Authors>
     <Company></Company>
     <Description>A .NET parser for SIE files that can read files of version 1 to 4 (including 4i)</Description>
